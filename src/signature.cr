# Copyright 2019-2020 @q9f
#
# Licensed under the Apache License, Version 2.0 (the "License");
# you may not use this file except in compliance with the License.
# You may obtain a copy of the License at
#
#     http://www.apache.org/licenses/LICENSE-2.0
#
# Unless required by applicable law or agreed to in writing, software
# distributed under the License is distributed on an "AS IS" BASIS,
# WITHOUT WARRANTIES OR CONDITIONS OF ANY KIND, either express or implied.
# See the License for the specific language governing permissions and
# limitations under the License.

# Implements `ECDSASignature` generation and verification for `Secp256k1`
# elliptic curves.
# Ref: [cryptobook.nakov.com/digital-signatures/ecdsa-sign-verify-messages](https://cryptobook.nakov.com/digital-signatures/ecdsa-sign-verify-messages)
module Secp256k1::Signature
  # Signs a message and creates a signature proof using a private key.
  #
  # The ECDSA signing algorithm (RFC-6979) takes as input a message `msg`
  # and a private key `priv`. It produces as output a signature, which
  # consists of pair of integers `(r, s)`, where `r` is the `x`-coordinate
  # of a random point on our curve and `s` is the signature proof.
  #
  # Parameters:
  # * `msg` (`String`): A message string to sign.
  # * `priv` (`BigInt`): A private key to sign with.
  #
  # ```
  # sig = Secp256k1::Signature.sign "Hello, World!", BigInt.new("b795cd2c5ce0cc632ca1f65e921b9c751b363e97fcaeec81c02a85b763448268", 16)
  # sig.r
  # # => "63945398370917837063250848409972066837033757647691696776146735867163610886143"
  # sig.s
  # # => "20291418537568297129028959685291490143232574306335372594306006819765182564103"
  # ```
  def self.sign(msg : String, priv : BigInt)
    # Calculate the message hash, using the cryptographic hash function SHA-256.
    hash = BigInt.new Hash.sha256(msg), 16

    # Securely generate a random number `k` in the range `[1..n-1]`;
    # here: a new private key is the exact implementation of this requirement.
    k = Util.new_private_key

    # Calculate the random point `r = k * g` and take its `x`-coordinate: `r = r.x`.
    r = Core.ec_mul(EC_BASE_G, k).x % EC_ORDER_N

    # Calculate the signature proof `s = k^-1 * (h + r * priv) % n`.
    k_inv = Core.ec_mod_inv k, EC_ORDER_N
    s = ((hash + r * priv) * k_inv) % EC_ORDER_N

    # Return the signature.
    ECDSASignature.new r, s
  end

  # Verifies a signature of a message against a public key.
  #
  # The algorithm to verify an ECDSA signature takes as input the signed message `msg`
  # and the signature `(r, s)` produced from `sign` and the public key `pub`,
  # corresponding to the signer's private key. The result is boolean.
  #
  # Parameters:
  # * `msg` (`String`): A message string to verify.
  # * `sig` (`ECDSASignature`): A signature to verify the message.
  # * `pub` (`ECPoint`): A public key to verify the signature against.
  #
  # ```
  # pub = Secp256k1::Util.restore_public_key "03d885aed4bcaf3a8c95a57e3be08caa1bd6a060a68b9795c03129073597fcb19a"
  # msg = "Hello, World!"
  # sig = Secp256k1::ECDSASignature.new BigInt.new("63945398370917837063250848409972066837033757647691696776146735867163610886143"), BigInt.new("20291418537568297129028959685291490143232574306335372594306006819765182564103")
  #
  # Secp256k1::Signature.verify msg, sig, pub
  # # => true
  # ```
  def self.verify(msg : String, sig : ECDSASignature, pub : ECPoint)
    # Calculate the message hash, with the same hash function used during the signing.
<<<<<<< HEAD
    hash = BigInt.new Hash.sha256(msg), 16
    return verify_hash hash, sig, pub
=======
    hash = BigInt.new Hash.sha256_string(msg), 16
    verify_hash hash, sig, pub
>>>>>>> bec7a9f9
  end

  # Verifies a signature of a message hash against a public key.
  #
  # Same as `verify`, just using the hashed message directly.
  #
  # Parameters:
  # * `hash` (`BigInt`): A SHA-256 hash of the message to verify.
  # * `sig` (`ECDSASignature`): A signature to verify the message.
  # * `pub` (`ECPoint`): A public key to verify the signature against.
  #
  # Returns _true_ if signature is valid. See `verify` for usage example.
  def self.verify_hash(hash : BigInt, sig : ECDSASignature, pub : ECPoint)
    # Calculate the modular inverse of the signature proof: `s1 = s^{-1} % n`.
    s_inv = Core.ec_mod_inv sig.s, EC_ORDER_N

    # Recover the random point used during the signing: `R' = (h * s1) * g + (r * s1) * pub`
    p0 = Core.ec_mul EC_BASE_G, (hash * s_inv) % EC_ORDER_N
    p1 = Core.ec_mul pub, (sig.r * s_inv) % EC_ORDER_N
    p = Core.ec_add p0, p1

    # Calculate the signature validation result by comparing whether `r' == r`.
    sig.r === p.x
  end
end<|MERGE_RESOLUTION|>--- conflicted
+++ resolved
@@ -74,13 +74,8 @@
   # ```
   def self.verify(msg : String, sig : ECDSASignature, pub : ECPoint)
     # Calculate the message hash, with the same hash function used during the signing.
-<<<<<<< HEAD
     hash = BigInt.new Hash.sha256(msg), 16
-    return verify_hash hash, sig, pub
-=======
-    hash = BigInt.new Hash.sha256_string(msg), 16
     verify_hash hash, sig, pub
->>>>>>> bec7a9f9
   end
 
   # Verifies a signature of a message hash against a public key.
